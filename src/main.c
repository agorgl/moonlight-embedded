--- conflicted
+++ resolved
@@ -90,13 +90,11 @@
   cec_init();
   #endif /* HAVE_LIBCEC */
 
-<<<<<<< HEAD
-  LiStartConnection(address, config, &connection_callbacks, decoder_callbacks, &audio_callbacks, NULL, 0, client_get_server_version());
-=======
-  LiStartConnection(server->address, config, &connection_callbacks, decoder_callbacks, &audio_callbacks, NULL, NULL, 0, server->serverMajorVersion);
->>>>>>> 6c087f40
-
+  LiStartConnection(server->address, config, &connection_callbacks, decoder_callbacks, &audio_callbacks, NULL, 0, server->serverMajorVersion);
+
+  evdev_start();
   loop_main();
+  evdev_stop();
 
   LiStopConnection();
 }
@@ -211,12 +209,8 @@
   int option_index = 0;
   bool sops = true;
   bool localaudio = false;
-<<<<<<< HEAD
   bool inputAdded = false;
   bool mapped = true;
-=======
-  bool autoadd = true;
->>>>>>> 6c087f40
   int c;
   while ((c = getopt_long_only(argc, argv, "-abc:d:efg:h:i:j:k:lm:n", long_options, &option_index)) != -1) {
     switch (c) {
@@ -250,14 +244,9 @@
       app = optarg;
       break;
     case 'j':
-<<<<<<< HEAD
-      input_create(optarg, mapping);
+      evdev_create(optarg, mapping);
       inputAdded = true;
       mapped = true;
-=======
-      evdev_create(optarg, mapping);
-      autoadd = false;
->>>>>>> 6c087f40
       break;
     case 'k':
       mapping = get_path(optarg);
@@ -309,7 +298,7 @@
       perror("No filename for mapping");
       exit(-1);
     }
-    udev_init(autoadd, mapping);
+    udev_init(!inputAdded, mapping);
     evdev_map(address);
     exit(0);
   }
@@ -338,7 +327,7 @@
     pair_check(server);
     applist(server);
   } else if (strcmp("stream", action) == 0) {
-    udev_init(autoadd, mapping);
+    udev_init(!inputAdded, mapping);
     pair_check(server);
     stream(server, &config, app, sops, localaudio);
   } else if (strcmp("pair", action) == 0) {
