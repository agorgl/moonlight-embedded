/*
 * This file is part of Moonlight Embedded.
 *
 * Copyright (C) 2015 Iwan Timmer
 *
 * Moonlight is free software; you can redistribute it and/or modify
 * it under the terms of the GNU General Public License as published by
 * the Free Software Foundation; either version 3 of the License, or
 * (at your option) any later version.
 *
 * Moonlight is distributed in the hope that it will be useful,
 * but WITHOUT ANY WARRANTY; without even the implied warranty of
 * MERCHANTABILITY or FITNESS FOR A PARTICULAR PURPOSE.  See the
 * GNU General Public License for more details.
 *
 * You should have received a copy of the GNU General Public License
 * along with Moonlight; if not, see <http://www.gnu.org/licenses/>.
 */

#include "loop.h"
#include "client.h"
#include "connection.h"
#include "video.h"
#include "audio.h"
#include "discover.h"
<<<<<<< HEAD
#include "config.h"
=======
#include "platform.h"
#include "sdl.h"
>>>>>>> 299a4a46

#include "input/evdev.h"
#include "input/udev.h"
#include "input/cec.h"

#include "limelight-common/Limelight.h"

#include <stdio.h>
#include <stdlib.h>
#include <stdbool.h>
#include <string.h>
#include <unistd.h>
#include <sys/types.h>
#include <sys/socket.h>
#include <netinet/in.h>
#include <netdb.h>
#include <arpa/inet.h>
#include <openssl/rand.h>

static void applist(PSERVER_DATA server) {
  PAPP_LIST list;
  if (gs_applist(server, list) != GS_OK) {
    fprintf(stderr, "Can't get app list\n");
    return;
  }

<<<<<<< HEAD
=======
#define MAX_INPUTS 6

struct input_config {
    char* path;
    char* mapping;
};

static void applist(const char* address) {
  struct app_list* list = client_applist(address);
>>>>>>> 299a4a46
  for (int i = 1;list != NULL;i++) {
    printf("%d. %s\n", i, list->name);
    list = list->next;
  }
}

<<<<<<< HEAD
static int get_app_id(PSERVER_DATA server, const char *name) {
  PAPP_LIST list;
  if (gs_applist(server, list) != GS_OK) {
    fprintf(stderr, "Can't get app list\n");
    return -1;
  }

  while (list != NULL) {
    if (strcmp(list->name, name) == 0)
      return list->id;

    list = list->next;
  }
  return -1;
}

static void stream(PSERVER_DATA server, PCONFIGURATION config) {
  int appId = get_app_id(server, config->app);
=======
static void stream(STREAM_CONFIGURATION* config, const char* address, const char* app, bool sops, bool localaudio, enum platform system) {
  int appId = client_get_app_id(address, app);
>>>>>>> 299a4a46
  if (appId<0) {
    fprintf(stderr, "Can't find app %s\n", config->app);
    exit(-1);
  }

  gs_start_app(server, &config->stream, appId, config->sops, config->localaudio);

  LiStartConnection(address, config, &connection_callbacks, platform_get_video(system), platform_get_audio(system), NULL, NULL, 0, client_get_server_version());

<<<<<<< HEAD
  LiStartConnection(server->address, &config->stream, &connection_callbacks, decoder_callbacks, &audio_callbacks, NULL, 0, server->serverMajorVersion);

  evdev_start();
  loop_main();
  evdev_stop();
=======
  if (IS_EMBEDDED(system))
    loop_main();
  #ifdef HAVE_SDL
  else if (system == SDL)
    sdl_loop();
  #endif
>>>>>>> 299a4a46

  LiStopConnection();
}

static void help() {
  printf("Usage: moonlight action [options] host\n\n");
  printf(" Actions\n\n");
  printf("\tmap\t\t\tCreate mapping file for gamepad\n");
  printf("\tpair\t\t\tPair device with computer\n");
  printf("\tstream\t\t\tStream computer to device\n");
  printf("\tlist\t\t\tList available games and applications\n");
  printf("\tquit\t\t\tQuit the application or game being streamed\n");
  printf("\thelp\t\t\tShow this help\n\n");
  printf(" Streaming options\n\n");
  printf("\t-config <config>\tLoad configuration file\n");
  printf("\t-720\t\t\tUse 1280x720 resolution [default]\n");
  printf("\t-1080\t\t\tUse 1920x1080 resolution\n");
  printf("\t-width <width>\t\tHorizontal resolution (default 1280)\n");
  printf("\t-height <height>\tVertical resolution (default 720)\n");
  printf("\t-30fps\t\t\tUse 30fps\n");
  printf("\t-60fps\t\t\tUse 60fps [default]\n");
  printf("\t-bitrate <bitrate>\tSpecify the bitrate in Kbps\n");
  printf("\t-packetsize <size>\tSpecify the maximum packetsize in bytes\n");
  printf("\t-app <app>\t\tName of app to stream\n");
  printf("\t-nosops\t\t\tDon't allow GFE to modify game settings\n");
  printf("\t-input <device>\t\tUse <device> as input. Can be used multiple times\n");
  printf("\t-mapping <file>\t\tUse <file> as gamepad mapping configuration file (use before -input)\n");
  printf("\t-audio <device>\t\tUse <device> as ALSA audio output device (default sysdefault)\n");
  printf("\t-localaudio\t\tPlay audio locally\n\n");
  printf("Use Ctrl+Alt+Shift+Q to exit streaming session\n\n");
  exit(0);
}

static void pair_check(PSERVER_DATA server) {
  if (!server->paired) {
    fprintf(stderr, "You must pair with the PC first\n");
    exit(-1);
  }
}

int main(int argc, char* argv[]) {
<<<<<<< HEAD
  CONFIGURATION config;
  config_parse(argc, argv, &config);

  if (config.action == NULL || strcmp("help", config.action) == 0)
    help();
  else if (strcmp("map", config.action) == 0) {
    if (config.address == NULL) {
      perror("No filename for mapping");
      exit(-1);
    }
    udev_init(!inputAdded, config.mapping);
    evdev_map(config.address);
=======
  STREAM_CONFIGURATION config;
  config.width = 1280;
  config.height = 720;
  config.fps = 60;
  config.bitrate = 8000;
  config.packetSize = 1024;

  static struct option long_options[] = {
    {"720", no_argument, 0, 'a'},
    {"1080", no_argument, 0, 'b'},
    {"width", required_argument, 0, 'c'},
    {"height", required_argument, 0, 'd'},
    {"30fps", no_argument, 0, 'e'},
    {"60fps", no_argument, 0, 'f'},
    {"bitrate", required_argument, 0, 'g'},
    {"packetsize", required_argument, 0, 'h'},
    {"app", required_argument, 0, 'i'},
    {"input", required_argument, 0, 'j'},
    {"mapping", required_argument, 0, 'k'},
    {"nosops", no_argument, 0, 'l'},
    {"audio", required_argument, 0, 'm'},
    {"localaudio", no_argument, 0, 'n'},
    {"platform", required_argument, 0, 'o'},
    {0, 0, 0, 0},
  };

  struct input_config inputs[MAX_INPUTS];
  int inputsCount = 0;
  char* platform = "default";
  char* app = "Steam";
  char* action = NULL;
  char* address = NULL;
  char* mapping = get_path("mappings/default.conf");
  int option_index = 0;
  bool sops = true;
  bool localaudio = false;
  bool autoadd = true;
  int c;
  while ((c = getopt_long_only(argc, argv, "-abc:d:efg:h:i:j:k:lm:no:", long_options, &option_index)) != -1) {
    switch (c) {
    case 'a':
      config.width = 1280;
      config.height = 720;
      break;
    case 'b':
      config.width = 1920;
      config.height = 1080;
      break;
    case 'c':
      config.width = atoi(optarg);
      break;
    case 'd':
      config.height = atoi(optarg);
      break;
    case 'e':
      config.fps = 30;
      break;
    case 'f':
      config.fps = 60;
      break;
    case 'g':
      config.bitrate = atoi(optarg);
      break;
    case 'h':
      config.packetSize = atoi(optarg);
      break;
    case 'i':
      app = optarg;
      break;
    case 'j':
      if (inputsCount >= MAX_INPUTS) {
        perror("Too many inputs specified");
        exit(-1);
      }
      inputs[inputsCount].path = optarg;
      inputs[inputsCount].mapping = optarg;
      inputsCount++;
      autoadd = false;
      break;
    case 'k':
      mapping = get_path(optarg);
      break;
    case 'l':
      sops = false;
      break;
    case 'm':
      audio_device = optarg;
      break;
    case 'n':
      localaudio = true;
      break;
    case 'o':
      platform = optarg;
      break;
    case 1:
      if (action == NULL)
        action = optarg;
      else if (address == NULL)
        address = optarg;
      else {
        perror("Too many options");
        exit(-1);
      }
    }
  }

  if (action == NULL || strcmp("help", action) == 0)
    help();

  enum platform system = platform_check(platform);
  if (system != 0) {
    fprintf(stderr, "Platform '%s' not found\n", platform);
    exit(-1);
  }

  if (strcmp("map", action) == 0) {
    if (address == NULL) {
      perror("No filename for mapping");
      exit(-1);
    }
    udev_init(autoadd, mapping);
    for (int i=0;i<inputsCount;i++)
      evdev_create(inputs[i].path, inputs[i].mapping);

    evdev_map(address);
>>>>>>> 299a4a46
    exit(0);
  }

  if (config.address == NULL) {
    config.address = malloc(MAX_ADDRESS_SIZE);
    if (config.address == NULL) {
      perror("Not enough memory");
      exit(-1);
    }
    config.address[0] = 0;
    gs_discover_server(config.address);
    if (config.address[0] == 0) {
      fprintf(stderr, "Autodiscovery failed. Specify an IP address next time.\n");
      exit(-1);
    }
  }

  PSERVER_DATA server;
  if (gs_init(server, config.address, ".") != GS_OK) {
      fprintf(stderr, "Can't connect to server %s\n", config.address);
      exit(-1);
  }

<<<<<<< HEAD
  if (strcmp("list", config.action) == 0) {
    pair_check(server);
    applist(server);
  } else if (strcmp("stream", config.action) == 0) {
    udev_init(!inputAdded, config.mapping);
    pair_check(server);
    stream(server, &config);
  } else if (strcmp("pair", config.action) == 0) {
    char pin[5];
    sprintf(pin, "%d%d%d%d", (int)random() % 10, (int)random() % 10, (int)random() % 10, (int)random() % 10);
    printf("Please enter the following PIN on the target PC: %s\n", pin);
    if (gs_pair(server, &pin[0]) != GS_OK) {
      fprintf(stderr, "Failed to pair to server: %s\n", gs_error);
    } else {
      printf("Succesfully paired\n");
    }
  } else if (strcmp("quit", config.action) == 0) {
    pair_check(server);
    gs_quit_app(server);
=======
  if (strcmp("list", action) == 0) {
    pair_check();
    applist(address);
  } else if (strcmp("stream", action) == 0) {
    pair_check();
    if (IS_EMBEDDED(system)) {
      for (int i=0;i<inputsCount;i++)
        evdev_create(inputs[i].path, inputs[i].mapping);

      udev_init(autoadd, mapping);
      evdev_init();
      #ifdef HAVE_LIBCEC
      cec_init();
      #endif /* HAVE_LIBCEC */
    }

    stream(&config, address, app, sops, localaudio, system);
  } else if (strcmp("pair", action) == 0)
    client_pair(address);
  else if (strcmp("quit", action) == 0) {
    pair_check();
    client_quit_app(address);
>>>>>>> 299a4a46
  } else
    fprintf(stderr, "%s is not a valid action\n", config.action);
}<|MERGE_RESOLUTION|>--- conflicted
+++ resolved
@@ -23,12 +23,9 @@
 #include "video.h"
 #include "audio.h"
 #include "discover.h"
-<<<<<<< HEAD
 #include "config.h"
-=======
 #include "platform.h"
 #include "sdl.h"
->>>>>>> 299a4a46
 
 #include "input/evdev.h"
 #include "input/udev.h"
@@ -55,25 +52,12 @@
     return;
   }
 
-<<<<<<< HEAD
-=======
-#define MAX_INPUTS 6
-
-struct input_config {
-    char* path;
-    char* mapping;
-};
-
-static void applist(const char* address) {
-  struct app_list* list = client_applist(address);
->>>>>>> 299a4a46
   for (int i = 1;list != NULL;i++) {
     printf("%d. %s\n", i, list->name);
     list = list->next;
   }
 }
 
-<<<<<<< HEAD
 static int get_app_id(PSERVER_DATA server, const char *name) {
   PAPP_LIST list;
   if (gs_applist(server, list) != GS_OK) {
@@ -90,12 +74,8 @@
   return -1;
 }
 
-static void stream(PSERVER_DATA server, PCONFIGURATION config) {
+static void stream(PSERVER_DATA server, PCONFIGURATION config, enum platform system) {
   int appId = get_app_id(server, config->app);
-=======
-static void stream(STREAM_CONFIGURATION* config, const char* address, const char* app, bool sops, bool localaudio, enum platform system) {
-  int appId = client_get_app_id(address, app);
->>>>>>> 299a4a46
   if (appId<0) {
     fprintf(stderr, "Can't find app %s\n", config->app);
     exit(-1);
@@ -103,22 +83,14 @@
 
   gs_start_app(server, &config->stream, appId, config->sops, config->localaudio);
 
-  LiStartConnection(address, config, &connection_callbacks, platform_get_video(system), platform_get_audio(system), NULL, NULL, 0, client_get_server_version());
-
-<<<<<<< HEAD
-  LiStartConnection(server->address, &config->stream, &connection_callbacks, decoder_callbacks, &audio_callbacks, NULL, 0, server->serverMajorVersion);
-
-  evdev_start();
-  loop_main();
-  evdev_stop();
-=======
+  LiStartConnection(server->address, &config->stream, &connection_callbacks, platform_get_video(system), platform_get_audio(system), NULL, 0, server->serverMajorVersion);
+
   if (IS_EMBEDDED(system))
     loop_main();
   #ifdef HAVE_SDL
   else if (system == SDL)
     sdl_loop();
   #endif
->>>>>>> 299a4a46
 
   LiStopConnection();
 }
@@ -160,146 +132,28 @@
 }
 
 int main(int argc, char* argv[]) {
-<<<<<<< HEAD
   CONFIGURATION config;
   config_parse(argc, argv, &config);
 
   if (config.action == NULL || strcmp("help", config.action) == 0)
     help();
-  else if (strcmp("map", config.action) == 0) {
+  
+  enum platform system = platform_check(config.platform);
+  if (system != 0) {
+    fprintf(stderr, "Platform '%s' not found\n", config.platform);
+    exit(-1);
+  }
+  
+  if (strcmp("map", config.action) == 0) {
     if (config.address == NULL) {
       perror("No filename for mapping");
       exit(-1);
     }
     udev_init(!inputAdded, config.mapping);
+    for (int i=0;i<config.inputsCount;i++)
+      evdev_create(config.inputs[i].path, config.inputs[i].mapping);
+    
     evdev_map(config.address);
-=======
-  STREAM_CONFIGURATION config;
-  config.width = 1280;
-  config.height = 720;
-  config.fps = 60;
-  config.bitrate = 8000;
-  config.packetSize = 1024;
-
-  static struct option long_options[] = {
-    {"720", no_argument, 0, 'a'},
-    {"1080", no_argument, 0, 'b'},
-    {"width", required_argument, 0, 'c'},
-    {"height", required_argument, 0, 'd'},
-    {"30fps", no_argument, 0, 'e'},
-    {"60fps", no_argument, 0, 'f'},
-    {"bitrate", required_argument, 0, 'g'},
-    {"packetsize", required_argument, 0, 'h'},
-    {"app", required_argument, 0, 'i'},
-    {"input", required_argument, 0, 'j'},
-    {"mapping", required_argument, 0, 'k'},
-    {"nosops", no_argument, 0, 'l'},
-    {"audio", required_argument, 0, 'm'},
-    {"localaudio", no_argument, 0, 'n'},
-    {"platform", required_argument, 0, 'o'},
-    {0, 0, 0, 0},
-  };
-
-  struct input_config inputs[MAX_INPUTS];
-  int inputsCount = 0;
-  char* platform = "default";
-  char* app = "Steam";
-  char* action = NULL;
-  char* address = NULL;
-  char* mapping = get_path("mappings/default.conf");
-  int option_index = 0;
-  bool sops = true;
-  bool localaudio = false;
-  bool autoadd = true;
-  int c;
-  while ((c = getopt_long_only(argc, argv, "-abc:d:efg:h:i:j:k:lm:no:", long_options, &option_index)) != -1) {
-    switch (c) {
-    case 'a':
-      config.width = 1280;
-      config.height = 720;
-      break;
-    case 'b':
-      config.width = 1920;
-      config.height = 1080;
-      break;
-    case 'c':
-      config.width = atoi(optarg);
-      break;
-    case 'd':
-      config.height = atoi(optarg);
-      break;
-    case 'e':
-      config.fps = 30;
-      break;
-    case 'f':
-      config.fps = 60;
-      break;
-    case 'g':
-      config.bitrate = atoi(optarg);
-      break;
-    case 'h':
-      config.packetSize = atoi(optarg);
-      break;
-    case 'i':
-      app = optarg;
-      break;
-    case 'j':
-      if (inputsCount >= MAX_INPUTS) {
-        perror("Too many inputs specified");
-        exit(-1);
-      }
-      inputs[inputsCount].path = optarg;
-      inputs[inputsCount].mapping = optarg;
-      inputsCount++;
-      autoadd = false;
-      break;
-    case 'k':
-      mapping = get_path(optarg);
-      break;
-    case 'l':
-      sops = false;
-      break;
-    case 'm':
-      audio_device = optarg;
-      break;
-    case 'n':
-      localaudio = true;
-      break;
-    case 'o':
-      platform = optarg;
-      break;
-    case 1:
-      if (action == NULL)
-        action = optarg;
-      else if (address == NULL)
-        address = optarg;
-      else {
-        perror("Too many options");
-        exit(-1);
-      }
-    }
-  }
-
-  if (action == NULL || strcmp("help", action) == 0)
-    help();
-
-  enum platform system = platform_check(platform);
-  if (system != 0) {
-    fprintf(stderr, "Platform '%s' not found\n", platform);
-    exit(-1);
-  }
-
-  if (strcmp("map", action) == 0) {
-    if (address == NULL) {
-      perror("No filename for mapping");
-      exit(-1);
-    }
-    udev_init(autoadd, mapping);
-    for (int i=0;i<inputsCount;i++)
-      evdev_create(inputs[i].path, inputs[i].mapping);
-
-    evdev_map(address);
->>>>>>> 299a4a46
     exit(0);
   }
 
@@ -323,14 +177,23 @@
       exit(-1);
   }
 
-<<<<<<< HEAD
   if (strcmp("list", config.action) == 0) {
     pair_check(server);
     applist(server);
   } else if (strcmp("stream", config.action) == 0) {
-    udev_init(!inputAdded, config.mapping);
     pair_check(server);
-    stream(server, &config);
+    if (IS_EMBEDDED(system)) {
+      for (int i=0;i<config.inputsCount;i++)
+        evdev_create(config.inputs[i].path, config.inputs[i].mapping);
+
+      udev_init(!inputAdded, config.mapping);
+      evdev_init();
+      #ifdef HAVE_LIBCEC
+      cec_init();
+      #endif /* HAVE_LIBCEC */
+    }
+
+    stream(server, &config, system);
   } else if (strcmp("pair", config.action) == 0) {
     char pin[5];
     sprintf(pin, "%d%d%d%d", (int)random() % 10, (int)random() % 10, (int)random() % 10, (int)random() % 10);
@@ -343,30 +206,6 @@
   } else if (strcmp("quit", config.action) == 0) {
     pair_check(server);
     gs_quit_app(server);
-=======
-  if (strcmp("list", action) == 0) {
-    pair_check();
-    applist(address);
-  } else if (strcmp("stream", action) == 0) {
-    pair_check();
-    if (IS_EMBEDDED(system)) {
-      for (int i=0;i<inputsCount;i++)
-        evdev_create(inputs[i].path, inputs[i].mapping);
-
-      udev_init(autoadd, mapping);
-      evdev_init();
-      #ifdef HAVE_LIBCEC
-      cec_init();
-      #endif /* HAVE_LIBCEC */
-    }
-
-    stream(&config, address, app, sops, localaudio, system);
-  } else if (strcmp("pair", action) == 0)
-    client_pair(address);
-  else if (strcmp("quit", action) == 0) {
-    pair_check();
-    client_quit_app(address);
->>>>>>> 299a4a46
   } else
     fprintf(stderr, "%s is not a valid action\n", config.action);
 }