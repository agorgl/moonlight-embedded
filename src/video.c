/*
 * This file is part of Moonlight Embedded.
 *
 * Copyright (C) 2015 Iwan Timmer
 *
 * Moonlight is free software; you can redistribute it and/or modify
 * it under the terms of the GNU General Public License as published by
 * the Free Software Foundation; either version 3 of the License, or
 * (at your option) any later version.
 *
 * Moonlight is distributed in the hope that it will be useful,
 * but WITHOUT ANY WARRANTY; without even the implied warranty of
 * MERCHANTABILITY or FITNESS FOR A PARTICULAR PURPOSE.  See the
 * GNU General Public License for more details.
 *
 * You should have received a copy of the GNU General Public License
 * along with Moonlight; if not, see <http://www.gnu.org/licenses/>.
 */

#define _GNU_SOURCE

#include "video.h"

#include "limelight-common/Limelight.h"

#include <dlfcn.h>
#include <stdlib.h>

DECODER_RENDERER_CALLBACKS *decoder_callbacks;

static int decoder_level;

void video_init() {
  #ifdef HAVE_SDL
  decoder_callbacks = &decoder_callbacks_sdl;
  #else
  decoder_callbacks = &decoder_callbacks_fake;
<<<<<<< HEAD
  #endif
  #ifdef HAVE_OMX
  if (dlsym(RTLD_DEFAULT, "bcm_host_init") != NULL) {
    decoder_callbacks = &decoder_callbacks_omx;
  }
  #endif
=======
>>>>>>> 9bf1ad75
  #ifdef HAVE_IMX
  if (dlsym(RTLD_DEFAULT, "vpu_Init") != NULL && video_imx_init()) {
    decoder_callbacks = &decoder_callbacks_imx;
  }
  #endif
  #ifdef HAVE_OMX
  if (dlsym(RTLD_DEFAULT, "bcm_host_init") != NULL) {
    decoder_callbacks = &decoder_callbacks_omx;
  }
  #endif
}<|MERGE_RESOLUTION|>--- conflicted
+++ resolved
@@ -35,15 +35,7 @@
   decoder_callbacks = &decoder_callbacks_sdl;
   #else
   decoder_callbacks = &decoder_callbacks_fake;
-<<<<<<< HEAD
   #endif
-  #ifdef HAVE_OMX
-  if (dlsym(RTLD_DEFAULT, "bcm_host_init") != NULL) {
-    decoder_callbacks = &decoder_callbacks_omx;
-  }
-  #endif
-=======
->>>>>>> 9bf1ad75
   #ifdef HAVE_IMX
   if (dlsym(RTLD_DEFAULT, "vpu_Init") != NULL && video_imx_init()) {
     decoder_callbacks = &decoder_callbacks_imx;
